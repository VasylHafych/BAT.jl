--- conflicted
+++ resolved
@@ -27,34 +27,4 @@
             @test all([rand(s) in BAT.var_bounds(density) for i in 1:10^4])
         end
     end
-<<<<<<< HEAD
-
-    @testset "histogram support" begin
-        d1 = Normal(1, 2)
-        X1 = rand(d1, 10^5)
-        h1 = fit(Histogram, X1)
-        dd1 = @inferred BAT.DistributionDensity(h1)
-        s1 = @inferred sampler(dd1)
-        @test all([rand(s1) in BAT.var_bounds(dd1) for i in 1:10^4])
-
-        d2 = MvNormal([1.0 1.5; 1.5 4.0])
-        X2 = rand(d2, 10^5)
-        h2 = fit(Histogram, (X2[1,:], X2[2,:]))
-        dd2 = @inferred BAT.DistributionDensity(h2)
-        s2 = @inferred sampler(dd2)
-        @test all([rand(s2) in BAT.var_bounds(dd2) for i in 1:10^4])
-
-        ntd = NamedTupleDist(a = h1, b = h2)
-        ntdd = @inferred BAT.DistributionDensity(ntd)
-        snt = @inferred sampler(ntdd)
-        @test all([rand(snt) in BAT.var_bounds(ntdd) for i in 1:10^4])
-    end
-
-    @testset "statistics" begin
-        mvn = @inferred(product_distribution([Normal(-1), Normal(1)]))
-        dd = @inferred(BAT.DistributionDensity(mvn))
-        @test @inferred(bat_findmode(dd)).result == mode(mvn)
-    end
-=======
->>>>>>> 9bf07996
 end