# This file is a part of BAT.jl, licensed under the MIT License (MIT).


"""
    WhiteningAlgorithm

Abstract type for sample whitening algorithms.
"""
abstract type WhiteningAlgorithm end
export WhiteningAlgorithm


"""
<<<<<<< HEAD
    NoWhitening
=======
NoWhitening
>>>>>>> cb461260

No-op whitening transformation, leaves samples unchanged.
"""
struct NoWhitening <: WhiteningAlgorithm end
export NoWhitening



"""
    CholeskyWhitening

Whitening transformation based on a Cholesky transformation of the empirical
sample covariance matrix.
"""
struct CholeskyWhitening <: WhiteningAlgorithm end
export CholeskyWhitening



"""
    CholeskyPartialWhitening

Whitening transformation based on a Cholesky transformation of the empirical
sample covariance matrix.

Only transforms dimensions (degrees of freedom) for which the marginalized
distribution aymptotically approaches zero in the positive and negative
direction.
"""
struct CholeskyPartialWhitening <: WhiteningAlgorithm end
export CholeskyPartialWhitening


"""
    StatisticalWhitening

Whitening transformation based statistical whitening.
"""
struct StatisticalWhitening <: WhiteningAlgorithm end
export StatisticalWhitening



# ToDo: Move whitening code from AHMI here, add new public API
# function `bat_whiten`. Remove `_amhi_whitening_func` and
# change AHMI to use `bat_whiten` directly.

_amhi_whitening_func(algorithm::NoWhitening) = no_whitening!
_amhi_whitening_func(algorithm::CholeskyWhitening) = cholesky_whitening!
_amhi_whitening_func(algorithm::CholeskyPartialWhitening) = cholesky_partial_whitening!
_amhi_whitening_func(algorithm::StatisticalWhitening) = statistical_whitening!<|MERGE_RESOLUTION|>--- conflicted
+++ resolved
@@ -11,11 +11,7 @@
 
 
 """
-<<<<<<< HEAD
-    NoWhitening
-=======
 NoWhitening
->>>>>>> cb461260
 
 No-op whitening transformation, leaves samples unchanged.
 """
